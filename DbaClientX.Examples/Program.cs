--- conflicted
+++ resolved
@@ -25,13 +25,11 @@
             case "transaction":
                 await TransactionExample.RunAsync().ConfigureAwait(false);
                 break;
-<<<<<<< HEAD
             case "mysqltransaction":
                 TransactionMySqlExample.Run();
-=======
+                break;
             case "pgtransaction":
                 await TransactionPostgreSqlExample.RunAsync().ConfigureAwait(false);
->>>>>>> 4f3932bc
                 break;
             case "cancellation":
                 await CancellationExample.RunAsync().ConfigureAwait(false);
@@ -61,11 +59,7 @@
                 InsertOrUpdateExample.Run();
                 break;
             default:
-<<<<<<< HEAD
                 Console.WriteLine("Available examples: asyncquery, pgasyncquery, mysqlasyncquery, parallelqueries, transaction, mysqltransaction, cancellation, nestedquery, streamquery, nonquery, orderby, nullconditions, parameterized, inferdbtype, joins, upsert");
-=======
-                Console.WriteLine("Available examples: asyncquery, pgasyncquery, mysqlasyncquery, parallelqueries, transaction, pgtransaction, cancellation, nestedquery, streamquery, nonquery, orderby, nullconditions, parameterized, inferdbtype, joins, upsert");
->>>>>>> 4f3932bc
                 break;
         }
     }
